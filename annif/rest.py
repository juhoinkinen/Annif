--- conflicted
+++ resolved
@@ -31,7 +31,6 @@
     )
 
 
-<<<<<<< HEAD
 def language_not_supported_error(lang):
     """return a Connexion error object when attempting to use unsupported language"""
 
@@ -40,12 +39,12 @@
         title="Bad Request",
         detail=f'language "{lang}" not supported by vocabulary',
     )
-=======
+
+
 def show_info():
     """return version of annif and a title for the api according to Swagger spec"""
 
     return {"title": "Annif REST API", "version": importlib.metadata.version("annif")}
->>>>>>> ca4d61c7
 
 
 def list_projects():
