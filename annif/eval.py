--- conflicted
+++ resolved
@@ -210,17 +210,11 @@
         if not self._samples:
             raise NotSupportedException("cannot evaluate empty corpus")
 
-<<<<<<< HEAD
         y_true = np.array([gold_subjects.as_vector(
             self._subject_index,
             suppress_warnings=suppress_warnings)
             for hits, gold_subjects in self._samples])
-        y_pred = np.array([hits.vector
-=======
-        y_true = np.array([gold_subjects.as_vector(self._subject_index)
-                           for hits, gold_subjects in self._samples])
         y_pred = np.array([hits.as_vector(self._subject_index)
->>>>>>> 1a0febdf
                            for hits, gold_subjects in self._samples],
                           dtype=np.float32)
 
