--- conflicted
+++ resolved
@@ -26,11 +26,7 @@
     pav = pav_type(
         backend_id='pav',
         config_params={'limit': 50, 'min-docs': 2, 'sources': 'dummy-fi'},
-<<<<<<< HEAD
-        datadir=str(datadir))
-=======
         project=project)
->>>>>>> a6ef36b0
 
     tmpfile = tmpdir.join('document.tsv')
     tmpfile.write("dummy\thttp://example.org/dummy\n" +
@@ -61,11 +57,7 @@
     pav = pav_type(
         backend_id='pav',
         config_params={'limit': 50, 'min-docs': 2, 'sources': 'dummy-fi'},
-<<<<<<< HEAD
-        datadir=str(datadir))
-=======
         project=project)
->>>>>>> a6ef36b0
 
     assert pav._models is None
     with app.app_context():
@@ -81,11 +73,7 @@
     pav = pav_type(
         backend_id='pav',
         config_params={'limit': 50, 'min-docs': 2, 'sources': 'dummy-fi'},
-<<<<<<< HEAD
-        datadir=str(datadir))
-=======
         project=project)
->>>>>>> a6ef36b0
 
     results = pav.suggest("""Arkeologiaa sanotaan joskus myös
         muinaistutkimukseksi tai muinaistieteeksi. Se on humanistinen tiede
