--- conflicted
+++ resolved
@@ -23,7 +23,6 @@
         assert param in actual_params and actual_params[param] == val
 
 
-<<<<<<< HEAD
 def test_pav_is_not_trained(project):
     pav_type = annif.backend.get_backend("pav")
     pav = pav_type(
@@ -33,10 +32,7 @@
     assert not pav.is_trained
 
 
-def test_pav_train(app, datadir, tmpdir, project):
-=======
 def test_pav_train(datadir, tmpdir, project):
->>>>>>> b5ef3844
     pav_type = annif.backend.get_backend("pav")
     pav = pav_type(
         backend_id='pav',
